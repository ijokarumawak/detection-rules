--- conflicted
+++ resolved
@@ -2,11 +2,7 @@
 creation_date = "2020/04/29"
 ecs_version = ["1.6.0"]
 maturity = "production"
-<<<<<<< HEAD
 updated_date = "2020/11/16"
-=======
-updated_date = "2020/10/27"
->>>>>>> b9120323
 
 [rule]
 author = ["Elastic"]
@@ -21,12 +17,7 @@
     behavior. These events can be filtered by the process arguments, username, or process name values.
     """,
 ]
-<<<<<<< HEAD
 index = ["auditbeat-*"]
-=======
-from = "now-9m"
-index = ["auditbeat-*", "logs-endpoint.events.*"]
->>>>>>> b9120323
 language = "lucene"
 license = "Elastic License"
 max_signals = 33
@@ -34,12 +25,7 @@
 risk_score = 47
 rule_id = "b9666521-4742-49ce-9ddc-b8e84c35acae"
 severity = "medium"
-<<<<<<< HEAD
-tags = ["Elastic", "Linux", "Defense Evasion"]
-=======
-tags = ["Elastic", "Host", "Linux", "Threat Detection", "Defense Evasion"]
-timeline_id = "76e52245-7519-4251-91ab-262fb1a1728c"
->>>>>>> b9120323
+tags = ["Elastic", "Linux", "Defense Evasion", "Threat Detection"]
 type = "query"
 
 query = '''
@@ -73,4 +59,4 @@
 [rule.threat.tactic]
 id = "TA0003"
 name = "Persistence"
-reference = "https://attack.mitre.org/tactics/TA0003/"
+reference = "https://attack.mitre.org/tactics/TA0003/"