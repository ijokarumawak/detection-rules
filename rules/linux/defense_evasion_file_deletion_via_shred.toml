[metadata]
creation_date = "2020/04/27"
ecs_version = ["1.6.0"]
maturity = "production"
updated_date = "2020/11/16"

[rule]
author = ["Elastic"]
description = """
Malware or other files dropped or created on a system by an adversary may leave traces behind as to what was done within
a network and how. Adversaries may remove these files over the course of an intrusion to keep their footprint low or
remove them at the end as part of the post-intrusion cleanup process.
"""
from = "now-9m"
index = ["auditbeat-*", "logs-endpoint.events.*"]
language = "kuery"
license = "Elastic License"
name = "File Deletion via Shred"
risk_score = 21
rule_id = "a1329140-8de3-4445-9f87-908fb6d824f4"
severity = "low"
<<<<<<< HEAD
tags = ["Elastic", "Host", "Linux", "Threat Detection", "Defense Evasion"]
=======
tags = ["Elastic", "Linux", "Defense Evasion", "Threat Detection", "Host"]
>>>>>>> ea4b4ebe
type = "query"

query = '''
event.category:process and event.type:start and process.name:shred and
  process.args:("-u" or "--remove" or "-z" or "--zero")
'''


[[rule.threat]]
framework = "MITRE ATT&CK"
[[rule.threat.technique]]
id = "T1107"
name = "File Deletion"
reference = "https://attack.mitre.org/techniques/T1107/"


[rule.threat.tactic]
id = "TA0005"
name = "Defense Evasion"
reference = "https://attack.mitre.org/tactics/TA0005/"<|MERGE_RESOLUTION|>--- conflicted
+++ resolved
@@ -19,11 +19,7 @@
 risk_score = 21
 rule_id = "a1329140-8de3-4445-9f87-908fb6d824f4"
 severity = "low"
-<<<<<<< HEAD
-tags = ["Elastic", "Host", "Linux", "Threat Detection", "Defense Evasion"]
-=======
-tags = ["Elastic", "Linux", "Defense Evasion", "Threat Detection", "Host"]
->>>>>>> ea4b4ebe
+tags = ["Elastic", "Linux", "macOS", "Defense Evasion", "Threat Detection", "Host"]
 type = "query"
 
 query = '''
