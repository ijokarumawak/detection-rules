--- conflicted
+++ resolved
@@ -1,11 +1,7 @@
 [metadata]
 creation_date = "2020/11/23"
 maturity = "production"
-<<<<<<< HEAD
 updated_date = "2020/02/16"
-=======
-updated_date = "2020/02/11"
->>>>>>> 4e6ff388
 
 [rule]
 author = ["Elastic"]
@@ -29,12 +25,7 @@
 process where event.type in ("start", "process_started") and
  process.pe.original_file_name == "reg.exe" and
  process.args : ("save", "export") and
-<<<<<<< HEAD
- process.args : ("hklm\\sam", "hklm\\security") and
- not process.parent.executable : "C:\\Program Files*\\Rapid7\\Insight Agent\\components\\insight_agent\\*\\ir_agent.exe"
-=======
  process.args : ("hklm\\sam", "hklm\\security")
->>>>>>> 4e6ff388
 '''
 
 
